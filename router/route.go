--- conflicted
+++ resolved
@@ -127,11 +127,7 @@
 }
 
 // Route creates a route from the RouteConfig.
-<<<<<<< HEAD
-func (rc *RouteConfig) Route(geoip *geoip2.Reader, logger logging.Logger, resolvers []*dns.Resolver, resolverMap map[string]*dns.Resolver, tcpClientMap map[string]zerocopy.TCPClient, udpClientMap map[string]zerocopy.UDPClient, serverIndexByName map[string]int, domainSetMap map[string]domainset.DomainSet, prefixSetMap map[string]*netipx.IPSet) (Route, error) {
-=======
-func (rc *RouteConfig) Route(geoip *geoip2.Reader, logger *zap.Logger, resolvers []dns.SimpleResolver, resolverMap map[string]dns.SimpleResolver, tcpClientMap map[string]zerocopy.TCPClient, udpClientMap map[string]zerocopy.UDPClient, serverIndexByName map[string]int, domainSetMap map[string]domainset.DomainSet, prefixSetMap map[string]*netipx.IPSet) (Route, error) {
->>>>>>> 1ca861ef
+func (rc *RouteConfig) Route(geoip *geoip2.Reader, logger logging.Logger, resolvers []dns.SimpleResolver, resolverMap map[string]dns.SimpleResolver, tcpClientMap map[string]zerocopy.TCPClient, udpClientMap map[string]zerocopy.UDPClient, serverIndexByName map[string]int, domainSetMap map[string]domainset.DomainSet, prefixSetMap map[string]*netipx.IPSet) (Route, error) {
 	// Bad name.
 	switch rc.Name {
 	case "", "default":
@@ -747,13 +743,8 @@
 type DestResolvedGeoIPCountryCriterion struct {
 	countries []string
 	geoip     *geoip2.Reader
-<<<<<<< HEAD
 	logger    logging.Logger
-	resolvers []*dns.Resolver
-=======
-	logger    *zap.Logger
 	resolvers []dns.SimpleResolver
->>>>>>> 1ca861ef
 }
 
 // Meet implements the Criterion Meet method.
@@ -777,31 +768,7 @@
 	return slices.Contains(countries, country.Country.IsoCode), nil
 }
 
-<<<<<<< HEAD
-func matchResultToGeoIPCountries(countries []string, result dns.Result, geoip *geoip2.Reader, logger logging.Logger) (bool, error) {
-	for _, v6 := range result.IPv6 {
-		return matchAddrToGeoIPCountries(countries, v6, geoip, logger)
-	}
-	for _, v4 := range result.IPv4 {
-		return matchAddrToGeoIPCountries(countries, v4, geoip, logger)
-	}
-	return false, nil
-}
-
-func matchResultToIPSet(ipSet *netipx.IPSet, result dns.Result) bool {
-	for _, v6 := range result.IPv6 {
-		return ipSet.Contains(v6)
-	}
-	for _, v4 := range result.IPv4 {
-		return ipSet.Contains(v4)
-	}
-	return false
-}
-
-func lookup(ctx context.Context, resolvers []*dns.Resolver, domain string) (result dns.Result, err error) {
-=======
 func lookup(ctx context.Context, resolvers []dns.SimpleResolver, domain string) (ip netip.Addr, err error) {
->>>>>>> 1ca861ef
 	for _, resolver := range resolvers {
 		ip, err = resolver.LookupIP(ctx, domain)
 		if err == dns.ErrLookup {
@@ -821,13 +788,14 @@
 	return false
 }
 
-<<<<<<< HEAD
-func matchDomainToGeoIPCountries(ctx context.Context, resolvers []*dns.Resolver, domain string, countries []string, geoip *geoip2.Reader, logger logging.Logger) (bool, error) {
-	result, err := lookup(ctx, resolvers, domain)
-=======
-func matchDomainToGeoIPCountries(ctx context.Context, resolvers []dns.SimpleResolver, domain string, countries []string, geoip *geoip2.Reader, logger *zap.Logger) (bool, error) {
+func matchDomainToGeoIPCountries(ctx context.Context,
+	resolvers []dns.SimpleResolver,
+	domain string,
+	countries []string,
+	geoip *geoip2.Reader,
+	logger logging.Logger,
+) (bool, error) {
 	ip, err := lookup(ctx, resolvers, domain)
->>>>>>> 1ca861ef
 	if err != nil {
 		return false, err
 	}
